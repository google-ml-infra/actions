# A workflow to test waiting for remote connections to the runner.
name: Connection Test
# Run on pull_request that is labeled as "optional_ci_tpu" or workflow dispatch
on:
  pull_request:
    paths:
      - ci_connection
      - .github/workflows/wait-for-connection-test.yaml
    branches:
      - main
  workflow_dispatch:
    inputs:
      halt-for-connection:
        description: 'Should this workflow run wait for a remote connection?'
        type: choice
        required: true
        default: 'no'
        options:
<<<<<<< HEAD
          - 'yes'
          - 'no'
=======
        - 'yes'
        - 'no'
permissions: {}
>>>>>>> dc9508c3
defaults:
  run:
    shell: bash
# Cancel any previous iterations if a new commit is pushed
concurrency:
  group: ${{ github.workflow }}-${{ github.ref }}
  cancel-in-progress: true
permissions: {}
jobs:
  wait-test:
    strategy:
      fail-fast: false
      matrix:
        runner: ["linux-x86-n2-16", "windows-x86-n2-16"]
        instances: ["1"]
    runs-on: ${{ matrix.runner }}
    timeout-minutes: 60
    container:
      image: ${{ startsWith(matrix.runner, 'linux') && 'us-central1-docker.pkg.dev/tensorflow-sigs/tensorflow/ml-build@sha256:cec01011e627c0fd101c521a8af7c09ce4557ab6dcc9f8678aeb67a3182ed821' || (startsWith(matrix.runner, 'windows') && null) }}
    steps:
      - uses: actions/checkout@11bd71901bbe5b1630ceea73d27597364c9af683 # ratchet:actions/checkout@v4
        with:
          persist-credentials: false
      - name: Echo
        run: |
          echo "Real job here..."
      # Halt for connection if workflow dispatch is told to or if it is a retry with the label halt_on_retry
      - name: Wait For Connection
        uses: ./ci_connection/
        with:
          halt-dispatch-input: ${{ inputs.halt-for-connection }}<|MERGE_RESOLUTION|>--- conflicted
+++ resolved
@@ -16,14 +16,8 @@
         required: true
         default: 'no'
         options:
-<<<<<<< HEAD
           - 'yes'
           - 'no'
-=======
-        - 'yes'
-        - 'no'
-permissions: {}
->>>>>>> dc9508c3
 defaults:
   run:
     shell: bash

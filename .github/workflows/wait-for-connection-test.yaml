--- conflicted
+++ resolved
@@ -32,17 +32,13 @@
       # TODO: Needs newer, light weight image
       image: index.docker.io/tensorflow/build@sha256:7fb38f0319bda36393cad7f40670aa22352b44421bb906f5cf34d543acd8e1d2 # ratchet:tensorflow/build:latest-python3.11
     steps:
-<<<<<<< HEAD
-      - uses: actions/checkout@d632683dd7b4114ad314bca15554477dd762a938 # ratchet:actions/checkout@v4
+      - uses: actions/checkout@eef61447b9ff4aafe5dcd4e0bbf5d482be7e7871 # ratchet:actions/checkout@v4
       - name: Echo
         run: |
           set -x
           trap 'python cool_actions/ci_connection/preserve_run_state.py' ERR
           echo "Real job here..."
           ls fake_directory_that_does_not_exist_most_certainly_yes_sir
-=======
-      - uses: actions/checkout@eef61447b9ff4aafe5dcd4e0bbf5d482be7e7871 # ratchet:actions/checkout@v4
->>>>>>> 1ee11447
       # Halt for connection if workflow dispatch is told to or if it is a retry with the label halt_on_retry
       - name: Wait For Connection
         uses: google-ml-infra/actions/ci_connection@main

# Copyright 2024 Google LLC

# Licensed under the Apache License, Version 2.0 (the "License");
# you may not use this file except in compliance with the License.
# You may obtain a copy of the License at

#     https://www.apache.org/licenses/LICENSE-2.0

# Unless required by applicable law or agreed to in writing, software
# distributed under the License is distributed on an "AS IS" BASIS,
# WITHOUT WARRANTIES OR CONDITIONS OF ANY KIND, either express or implied.
# See the License for the specific language governing permissions and
# limitations under the License.

"""Retrieve PR labels, if any.

While these labels are also available via GH context, and the event payload
file, they may be stale:
https://github.com/orgs/community/discussions/39062

Thus, the API is used as the main source, with the event payload file
being the fallback.

The script is only geared towards use within a GH Action run.
"""

import json
import logging
import os
import re
import time
import traceback
import urllib.request


def _get_label_request_headers() -> dict[str, str]:
  gh_token = os.getenv("GITHUB_TOKEN")
  headers = {
    "Accept": "application/vnd.github+json",
    "X-GitHub-Api-Version": "2022-11-28",
  }
  if gh_token:
    headers["Authorization"] = f"Bearer {gh_token}"
  return headers


def _wait_before_repeat_request(cur_attempt: int, total_attempts: int):
  if cur_attempt > total_attempts:
    return
  wait_time = 2 * (2 ** (cur_attempt - 2))
  logging.info(
    f"Trying again in {wait_time} seconds (Attempt {cur_attempt}/{total_attempts})"
  )
  time.sleep(wait_time)


def _get_label_data_via_api(gh_issue: str) -> list | None:
  gh_repo = os.getenv("GITHUB_REPOSITORY")
  labels_url = f"https://api.github.com/repos/{gh_repo}/issues/{gh_issue}/labels"
  logging.debug(f"{gh_issue=!r}\n{gh_repo=!r}")

  data = None
  label_json = None
  total_attempts = 3
  cur_attempt = 1

  while cur_attempt <= total_attempts:
    request = urllib.request.Request(labels_url, headers=_get_label_request_headers())
    logging.info(f"Retrieving PR labels via API - attempt {cur_attempt}...")
    try:
      response = urllib.request.urlopen(request, timeout=10)
    except Exception:
      logging.error(
        f"Failed to retrieve labels via API due to an unexpected "
        f"error (attempt {cur_attempt}): "
      )
      traceback.print_exc()
      cur_attempt += 1
      _wait_before_repeat_request(cur_attempt, total_attempts)
      continue

    if response.status == 200:
      data = response.read().decode("utf-8")
      logging.debug(f"API labels data: \n{data}")
      break
    else:
      logging.error(f"Request failed with status code: {response.status}")
      cur_attempt += 1
      _wait_before_repeat_request(cur_attempt, total_attempts)

  if not data:
    logging.error("Retrieval of PR labels via API failed")
    return None

  try:
    label_json = json.loads(data)
  except json.JSONDecodeError:
    logging.warning(f"Failed to parse label JSON data received from API: {data}")
    traceback.print_exc()

  return label_json


def _get_label_data_from_event_file() -> list | None:
  """Fall back on labels from the event's payload, if API failed"""
  event_payload_path = os.getenv("GITHUB_EVENT_PATH")
  try:
    with open(event_payload_path, "r", encoding="utf-8") as event_payload:
      label_json = json.load(event_payload).get("pull_request", {}).get("labels", [])
      logging.info("Using fallback labels from event file")
      logging.info(f"Fallback labels: \n{label_json}")
  except Exception:
    logging.error(
      "Failed to retrieve labels from the event file due to an unexpected error: "
    )
    traceback.print_exc()
    return None

  return label_json


def _extract_labels(data: list) -> list | None:
  labels = []
  if isinstance(data, list):
    try:
      labels = [label["name"] for label in data]
    except (TypeError, KeyError):
      logging.error(f"Failed to extract label names from relevant JSON: {data}")
      traceback.print_exc()
      return None
  elif data is not None:
    logging.error(f"Received label data is not a list, cannot extract labels: {data}")
    return None

  return labels


def retrieve_labels(print_to_stdout: bool = True) -> list[str] | None:
  """Get the most up-to-date labels.

  In case this is not a PR, return an empty list.
  """
  # Check if this is a PR (pull request)
  github_ref = os.getenv("GITHUB_REF", "")
  if not github_ref:
    raise EnvironmentError(
      "GITHUB_REF is not defined. Is this being run outside of GitHub Actions?"
    )

  # Outside a PR context - no labels to be found
  if not github_ref.startswith("refs/pull/"):
    logging.debug("Not a PR workflow run, returning an empty label list")
    if print_to_stdout:
      print([])
    return []

  # Get the PR number
  ref_match = re.search(r"refs/pull/(\d+)/", github_ref)
  if not ref_match:
    logging.error(f"Could not extract PR number from GITHUB_REF: {github_ref}")
    return None
  gh_issue = ref_match.group(1)

  # Try retrieving the labels info via API
  label_data = _get_label_data_via_api(gh_issue)
<<<<<<< HEAD
  if label_data is None:
    # Fall back on labels from the event's payload, if API failed (unlikely)
=======

  # Fall back on labels from the event's payload, if API failed (unlikely)
  if label_data is None:
>>>>>>> 7f5ca0c2
    logging.info("Attempting to retrieve labels from the event file")
    label_data = _get_label_data_from_event_file()

  if label_data is None:
    return None

  labels = _extract_labels(data=label_data)
  if labels is None:
    return None

  logging.debug(f"Final labels: \n{labels}")

  # Output the labels to stdout for further use elsewhere, if desired
  if print_to_stdout:
    print(labels)
  return labels


if __name__ == "__main__":
  retrieve_labels(print_to_stdout=True)<|MERGE_RESOLUTION|>--- conflicted
+++ resolved
@@ -163,14 +163,9 @@
 
   # Try retrieving the labels info via API
   label_data = _get_label_data_via_api(gh_issue)
-<<<<<<< HEAD
-  if label_data is None:
-    # Fall back on labels from the event's payload, if API failed (unlikely)
-=======
 
   # Fall back on labels from the event's payload, if API failed (unlikely)
   if label_data is None:
->>>>>>> 7f5ca0c2
     logging.info("Attempting to retrieve labels from the event file")
     label_data = _get_label_data_from_event_file()
 

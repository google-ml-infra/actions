--- conflicted
+++ resolved
@@ -155,25 +155,10 @@
   # Print out the data required to connect to this VM
   connect_command = construct_connection_command()
 
-<<<<<<< HEAD
+
   logging.info("Googler connection only")
   logging.info("See go/ml-github-actions:connect for details")
-=======
-  if platform.system() == "Windows":
-    actions_path = actions_path.replace("\\", "\\\\")
-
-  logging.info("Googler connection only")
-  logging.info("See go/ml-github-actions:connect for details")
-  connect_command = (
-    f"CONNECTION COMMAND\n"
-    f"ml-actions-connect "
-    f"--runner={runner_name} "
-    f"--ns={ns} "
-    f"--loc={location} "
-    f"--cluster={cluster} "
-    f"--halt_directory={actions_path}"
-  )
->>>>>>> e49d8d9a
+
   logging.info(connect_command, extra={"bold": True, "underline": True})
 
   server = await asyncio.start_server(process_messages, host, port)

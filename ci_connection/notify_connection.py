# Copyright 2024 Google LLC

# Licensed under the Apache License, Version 2.0 (the "License");
# you may not use this file except in compliance with the License.
# You may obtain a copy of the License at

#     https://www.apache.org/licenses/LICENSE-2.0

# Unless required by applicable law or agreed to in writing, software
# distributed under the License is distributed on an "AS IS" BASIS,
# WITHOUT WARRANTIES OR CONDITIONS OF ANY KIND, either express or implied.
# See the License for the specific language governing permissions and
# limitations under the License.

import logging
import socket
import time
import threading
import subprocess

from logging_setup import setup_logging

setup_logging()

_LOCK = threading.Lock()

# Configuration (same as wait_for_connection.py)
HOST, PORT = "localhost", 12455
KEEP_ALIVE_INTERVAL = 30


def send_message(message: str):
    with _LOCK:
        with socket.socket(socket.AF_INET, socket.SOCK_STREAM) as sock:
            # Append a newline to split the messages on the backend,
            # in case multiple ones are received together
            try:
                sock.connect((HOST, PORT))
                sock.sendall(f"{message}\n".encode('utf-8'))
            except ConnectionRefusedError:
                logging.error(
                    f"Could not connect to server at {HOST}:{PORT}. "
                    f"Is the server running?")
            except Exception as e:
                logging.error(f"An error occurred: {e}")

<<<<<<< HEAD

def keep_alive():
    while True:
        time.sleep(KEEP_ALIVE_INTERVAL)
        send_message("keep_alive")


def main():
    send_message("connection_established")

    # Thread is running as a daemon so it will quit
    # when the main thread terminates
    timer_thread = threading.Thread(target=keep_alive,
                                    daemon=True)
    timer_thread.start()

    # Enter an interactive Bash session
    subprocess.run(["bash", "-i"])

    send_message("connection_closed")


if __name__ == "__main__":
    main()
=======
def timer(conn):
  while True:
    # We lock because closed and keep_alive could technically arrive at the same time
    with lock:
      conn.send("keep_alive")
    time.sleep(keep_alive_interval)


if __name__ == "__main__":
  with Client(address) as conn:
    conn.send("connected")

    # Thread is running as a daemon so it will quit when the
    # main thread terminates.
    timer_thread = threading.Thread(target=timer, daemon=True, args=(conn,))
    timer_thread.start()

    print("Entering interactive bash session")
    # Enter interactive bash session
    subprocess.run(["/bin/bash", "-i"])

    print("Exiting interactive bash session")
    with lock:
      conn.send("closed")
    conn.close()
>>>>>>> a2cc1cbe
<|MERGE_RESOLUTION|>--- conflicted
+++ resolved
@@ -36,7 +36,7 @@
             # in case multiple ones are received together
             try:
                 sock.connect((HOST, PORT))
-                sock.sendall(f"{message}\n".encode('utf-8'))
+                sock.sendall(f"{message}\n".encode("utf-8"))
             except ConnectionRefusedError:
                 logging.error(
                     f"Could not connect to server at {HOST}:{PORT}. "
@@ -44,7 +44,6 @@
             except Exception as e:
                 logging.error(f"An error occurred: {e}")
 
-<<<<<<< HEAD
 
 def keep_alive():
     while True:
@@ -68,31 +67,4 @@
 
 
 if __name__ == "__main__":
-    main()
-=======
-def timer(conn):
-  while True:
-    # We lock because closed and keep_alive could technically arrive at the same time
-    with lock:
-      conn.send("keep_alive")
-    time.sleep(keep_alive_interval)
-
-
-if __name__ == "__main__":
-  with Client(address) as conn:
-    conn.send("connected")
-
-    # Thread is running as a daemon so it will quit when the
-    # main thread terminates.
-    timer_thread = threading.Thread(target=timer, daemon=True, args=(conn,))
-    timer_thread.start()
-
-    print("Entering interactive bash session")
-    # Enter interactive bash session
-    subprocess.run(["/bin/bash", "-i"])
-
-    print("Exiting interactive bash session")
-    with lock:
-      conn.send("closed")
-    conn.close()
->>>>>>> a2cc1cbe
+    main()